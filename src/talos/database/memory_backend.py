--- conflicted
+++ resolved
@@ -254,8 +254,7 @@
             
             session.commit()
             return count
-<<<<<<< HEAD
-    
+
     def _find_similar_memory(self, session, user_id: int, embedding: List[float], description: str) -> Optional[MemoryModel]:
         """Find a similar memory based on embedding similarity and description."""
         memories = session.query(MemoryModel).filter(MemoryModel.user_id == user_id).all()
@@ -306,7 +305,6 @@
                 print(f"\033[33m⚡ Memory merged (LLM): {combined_description}\033[0m")
         
         session.commit()
-=======
 
     @staticmethod
     def flush_all_memories() -> int:
@@ -315,5 +313,4 @@
             count = session.query(MemoryModel).count()
             session.query(MemoryModel).delete()
             session.commit()
-            return count
->>>>>>> 4ca458d6
+            return count