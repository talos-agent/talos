from __future__ import annotations

import os
from datetime import datetime
from typing import Any, List, Optional

from langchain_core.language_models import BaseChatModel
from langchain_core.tools import BaseTool, tool

from talos.core.agent import Agent
from talos.core.job_scheduler import JobScheduler
<<<<<<< HEAD
from talos.core.router import Router
from talos.core.scheduled_job import ScheduledJob
=======
from talos.core.scheduled_job import ScheduledJob

from talos.core.startup_task_manager import StartupTaskManager
>>>>>>> de21cc2d
from talos.data.dataset_manager import DatasetManager
from talos.hypervisor.hypervisor import Hypervisor
from talos.models.services import Ticket
from talos.prompts.prompt_manager import PromptManager
from talos.prompts.prompt_managers.file_prompt_manager import FilePromptManager
from talos.services.abstract.service import Service
from talos.settings import GitHubSettings
from talos.skills.base import Skill
from talos.skills.codebase_evaluation import CodebaseEvaluationSkill
from talos.skills.codebase_implementation import CodebaseImplementationSkill
from talos.skills.cryptography import CryptographySkill
from talos.skills.pr_review import PRReviewSkill
from talos.skills.proposals import ProposalsSkill
from talos.skills.twitter_influence import TwitterInfluenceSkill
from talos.skills.twitter_sentiment import TwitterSentimentSkill
<<<<<<< HEAD
from talos.tools.document_loader import DatasetSearchTool, DocumentLoaderTool
=======
from talos.tools.arbiscan import ArbiScanABITool, ArbiScanSourceCodeTool
from talos.tools.document_loader import DatasetSearchTool, DocumentLoaderTool
from talos.tools.github.tools import GithubTools
>>>>>>> de21cc2d
from talos.tools.tool_manager import ToolManager


class MainAgent(Agent):
    """
    A top-level agent that delegates to a conversational agent and a research agent.
    Also manages scheduled jobs for autonomous execution.
    """

    skills: list[Skill] = []
    services: list[Service] = []
    prompts_dir: str
    model: BaseChatModel
    is_main_agent: bool = True
    prompt_manager: Optional[PromptManager] = None
    dataset_manager: Optional[DatasetManager] = None
    job_scheduler: Optional[JobScheduler] = None
    scheduled_jobs: List[ScheduledJob] = []
    startup_task_manager: Optional[StartupTaskManager] = None

    def model_post_init(self, __context: Any) -> None:
        super().model_post_init(__context)
        self._setup_prompt_manager()
        self._ensure_user_id()
        self._setup_memory()
        self._setup_skills_and_services()
        self._setup_hypervisor()
        self._setup_dataset_manager()
        self._setup_tool_manager()
        self._setup_job_scheduler()
        self._setup_startup_task_manager()

    def _get_verbose_level(self) -> int:
        """Convert verbose to integer level for backward compatibility."""
        if isinstance(self.verbose, bool):
            return 1 if self.verbose else 0
        return max(0, min(2, self.verbose))

    def _setup_prompt_manager(self) -> None:
        if not self.prompt_manager:
            self.prompt_manager = FilePromptManager(self.prompts_dir)

        use_voice_enhanced = os.getenv("TALOS_USE_VOICE_ENHANCED", "false").lower() == "true"

        if use_voice_enhanced:
            self._setup_voice_enhanced_prompt()
        else:
            self.set_prompt(["main_agent_prompt", "general_agent_prompt"])

    def _setup_voice_enhanced_prompt(self) -> None:
        """Setup voice-enhanced prompt by combining voice analysis with main prompt."""
        try:
            if not self.prompt_manager:
                raise ValueError("Prompt manager not initialized")

            from talos.skills.twitter_voice import TwitterVoiceSkill

            voice_skill = TwitterVoiceSkill()
            voice_result = voice_skill.run(username="talos_is")

            main_prompt = self.prompt_manager.get_prompt("main_agent_prompt")
            if not main_prompt:
                raise ValueError("Could not find main_agent_prompt")

            voice_enhanced_template = f"{voice_result['voice_prompt']}\n\n{main_prompt.template}"

            from talos.prompts.prompt import Prompt

            enhanced_prompt = Prompt(
                name="voice_enhanced_main_agent",
                template=voice_enhanced_template,
                input_variables=main_prompt.input_variables,
            )

            # Add the enhanced prompt to the manager if it's a FilePromptManager
            if hasattr(self.prompt_manager, "prompts"):
                self.prompt_manager.prompts["voice_enhanced_main_agent"] = enhanced_prompt

            self.set_prompt(["voice_enhanced_main_agent", "general_agent_prompt"])

            if self._get_verbose_level() >= 1:
                print(f"Voice integration enabled using {voice_result['voice_source']}")

        except Exception as e:
            if self._get_verbose_level() >= 1:
                print(f"Voice integration failed, falling back to default prompts: {e}")
            self.set_prompt(["main_agent_prompt", "general_agent_prompt"])

    def _ensure_user_id(self) -> None:
        """Ensure user_id is set, generate temporary one if needed."""
        if not self.user_id and self.use_database_memory:
            import uuid

            self.user_id = str(uuid.uuid4())

    def _setup_memory(self) -> None:
        """Initialize memory with database or file backend based on configuration."""
        if not self.memory:
            from langchain_openai import OpenAIEmbeddings

            from talos.core.memory import Memory

            embeddings_model = OpenAIEmbeddings()

            if self.use_database_memory:
                from talos.database.session import init_database

                init_database()

                session_id = self.session_id or "cli-session"

                self.memory = Memory(
                    embeddings_model=embeddings_model,
                    user_id=self.user_id,
                    session_id=session_id,
                    use_database=True,
                    auto_save=True,
                    verbose=self.verbose,
                )
            else:
                from pathlib import Path

                memory_dir = Path("memory")
                memory_dir.mkdir(exist_ok=True)

                self.memory = Memory(
                    file_path=memory_dir / "memories.json",
                    embeddings_model=embeddings_model,
                    history_file_path=memory_dir / "history.json",
                    use_database=False,
                    auto_save=True,
                    verbose=self.verbose,
                )

    def _setup_skills_and_services(self) -> None:
        if not self.prompt_manager:
            raise ValueError("Prompt manager not initialized.")
        services: list[Service] = []
        devin_service = None
        skills: list[Skill] = [
            ProposalsSkill(llm=self.model, prompt_manager=self.prompt_manager),
            CryptographySkill(),
            CodebaseEvaluationSkill(llm=self.model, prompt_manager=self.prompt_manager),
        ]

        try:
            import os

            from talos.services.implementations.devin import DevinService

            devin_api_key = os.getenv("DEVIN_API_KEY")
            if devin_api_key:
                devin_service = DevinService(api_key=devin_api_key)
                services.append(devin_service)
        except (ImportError, ValueError):
            pass  # Devin API key not available, skip Devin service

        github_tools = None
        try:
            github_settings = GitHubSettings()
            github_token = github_settings.GITHUB_API_TOKEN
            if github_token:
                github_tools = GithubTools(token=github_token)
                skills.append(
                    PRReviewSkill(llm=self.model, prompt_manager=self.prompt_manager, github_tools=github_tools)
                )
        except ValueError:
            pass  # GitHub token not available, skip GitHub-dependent skills

        if devin_service:
            skills.append(
                CodebaseImplementationSkill(
                    llm=self.model,
                    prompt_manager=self.prompt_manager,
                    devin_service=devin_service,
                    github_tools=github_tools,
                )
            )

        try:
            from talos.tools.twitter_client import TwitterConfig

            TwitterConfig()  # This will raise ValueError if TWITTER_BEARER_TOKEN is not set
            skills.extend(
                [
                    TwitterSentimentSkill(prompt_manager=self.prompt_manager),
                    TwitterInfluenceSkill(llm=self.model, prompt_manager=self.prompt_manager),
                ]
            )
        except ValueError:
            pass  # Twitter token not available, skip Twitter-dependent skills

        self.skills = skills
        self.services = services

    def _setup_hypervisor(self) -> None:
        if not self.prompt_manager:
            raise ValueError("Prompt manager not initialized.")
        hypervisor = Hypervisor(
            model=self.model, prompts_dir=self.prompts_dir, prompt_manager=self.prompt_manager, schema=None
        )
        self.add_supervisor(hypervisor)
        hypervisor.register_agent(self)

    def _setup_dataset_manager(self) -> None:
        if not self.dataset_manager:
            if self.use_database_memory:
                from talos.database.session import init_database

                init_database()

                self.dataset_manager = DatasetManager(
                    verbose=self.verbose,
                    user_id=self.user_id,
                    session_id=self.session_id or "cli-session",
                    use_database=True,
                )
            else:
                self.dataset_manager = DatasetManager(verbose=self.verbose)

    def _setup_tool_manager(self) -> None:
        tool_manager = ToolManager()
        for skill in self.skills:
            tool_manager.register_tool(skill.create_ticket_tool())
        tool_manager.register_tool(self._get_ticket_status_tool())
        tool_manager.register_tool(self._add_memory_tool())

        if self.dataset_manager:
            tool_manager.register_tool(DocumentLoaderTool(self.dataset_manager))
            tool_manager.register_tool(DatasetSearchTool(self.dataset_manager))
<<<<<<< HEAD
=======
        else:
            from langchain_openai import OpenAIEmbeddings

            basic_dataset_manager = DatasetManager(verbose=self.verbose, embeddings=OpenAIEmbeddings())
            tool_manager.register_tool(DocumentLoaderTool(basic_dataset_manager))
            tool_manager.register_tool(DatasetSearchTool(basic_dataset_manager))

        tool_manager.register_tool(ArbiScanSourceCodeTool())
        tool_manager.register_tool(ArbiScanABITool())
>>>>>>> de21cc2d

        self.tool_manager = tool_manager

    def _setup_job_scheduler(self) -> None:
        """Initialize the job scheduler and register any predefined scheduled jobs."""
        if not self.job_scheduler:
            self.job_scheduler = JobScheduler(supervisor=self.supervisor, timezone="UTC")

        for job in self.scheduled_jobs:
            self.job_scheduler.register_job(job)

        self.job_scheduler.start()

    def _setup_startup_task_manager(self) -> None:
        """Initialize the startup task manager and discover tasks from files."""
        if not self.startup_task_manager:
            self.startup_task_manager = StartupTaskManager(job_scheduler=self.job_scheduler)
        
        import logging
        logger = logging.getLogger(__name__)
        logger.info(f"Startup task manager initialized with {len(self.startup_task_manager.discovered_tasks)} discovered tasks")

    def add_scheduled_job(self, job: ScheduledJob) -> None:
        """
        Add a scheduled job to the agent.

        Args:
            job: The ScheduledJob instance to add
        """
        if not self.job_scheduler:
            raise ValueError("Job scheduler not initialized")

        self.scheduled_jobs.append(job)
        self.job_scheduler.register_job(job)

    def remove_scheduled_job(self, job_name: str) -> bool:
        """
        Remove a scheduled job from the agent.

        Args:
            job_name: Name of the job to remove

        Returns:
            True if job was found and removed, False otherwise
        """
        if not self.job_scheduler:
            return False

        success = self.job_scheduler.unregister_job(job_name)

        self.scheduled_jobs = [job for job in self.scheduled_jobs if job.name != job_name]

        return success

    def list_scheduled_jobs(self) -> List[ScheduledJob]:
        """Get all scheduled jobs."""
        return self.scheduled_jobs.copy()

    def get_scheduled_job(self, job_name: str) -> Optional[ScheduledJob]:
        """Get a scheduled job by name."""
        if not self.job_scheduler:
            return None
        return self.job_scheduler.get_job(job_name)

    def pause_scheduled_job(self, job_name: str) -> bool:
        """Pause a scheduled job."""
        if not self.job_scheduler:
            return False
        return self.job_scheduler.pause_job(job_name)

    def resume_scheduled_job(self, job_name: str) -> bool:
        """Resume a scheduled job."""
        if not self.job_scheduler:
            return False
        return self.job_scheduler.resume_job(job_name)

    def _add_memory_tool(self) -> BaseTool:
        @tool
        def add_memory(description: str, metadata: Optional[dict] = None) -> str:
            """
            Adds a memory to the agent's long-term memory.

            Args:
                description: A description of the memory to add.
                metadata: Optional metadata to associate with the memory.

            Returns:
                A confirmation message.
            """
            if self.memory:
                self.memory.add_memory(description, metadata)
                return f"Added to memory: {description}"
            return "Memory not configured for this agent."

        return add_memory

    def _get_ticket_status_tool(self) -> BaseTool:
        @tool
        def get_ticket_status(service_name: str, ticket_id: str) -> Ticket:
            """
            Get the status of a ticket.

            Args:
                service_name: The name of the service that the ticket was created for.
                ticket_id: The ID of the ticket.

            Returns:
                The ticket object.
            """
            skill = None
            for s in self.skills:
                if s.name == service_name:
                    skill = s
                    break
            if not skill:
                raise ValueError(f"Skill '{service_name}' not found.")
            ticket = skill.get_ticket_status(ticket_id)
            if not ticket:
                raise ValueError(f"Ticket '{ticket_id}' not found.")
            return ticket

        return get_ticket_status

    def _build_context(self, query: str, **kwargs) -> dict:
<<<<<<< HEAD
        assert self.router is not None

        base_context = super()._build_context(query, **kwargs)

        active_tickets = self.router.get_all_tickets()
=======
        base_context = super()._build_context(query, **kwargs)

        active_tickets = []
        for skill in self.skills:
            active_tickets.extend(skill.get_all_tickets())
>>>>>>> de21cc2d
        ticket_info = [f"- {ticket.ticket_id}: last updated at {ticket.updated_at}" for ticket in active_tickets]

        main_agent_context = {
            "time": datetime.now().isoformat(),
            "available_services": ", ".join([service.name for service in self.services]),
            "active_tickets": " ".join(ticket_info),
        }

        return {**base_context, **main_agent_context}<|MERGE_RESOLUTION|>--- conflicted
+++ resolved
@@ -9,14 +9,9 @@
 
 from talos.core.agent import Agent
 from talos.core.job_scheduler import JobScheduler
-<<<<<<< HEAD
-from talos.core.router import Router
 from talos.core.scheduled_job import ScheduledJob
-=======
-from talos.core.scheduled_job import ScheduledJob
 
 from talos.core.startup_task_manager import StartupTaskManager
->>>>>>> de21cc2d
 from talos.data.dataset_manager import DatasetManager
 from talos.hypervisor.hypervisor import Hypervisor
 from talos.models.services import Ticket
@@ -32,13 +27,9 @@
 from talos.skills.proposals import ProposalsSkill
 from talos.skills.twitter_influence import TwitterInfluenceSkill
 from talos.skills.twitter_sentiment import TwitterSentimentSkill
-<<<<<<< HEAD
-from talos.tools.document_loader import DatasetSearchTool, DocumentLoaderTool
-=======
 from talos.tools.arbiscan import ArbiScanABITool, ArbiScanSourceCodeTool
 from talos.tools.document_loader import DatasetSearchTool, DocumentLoaderTool
 from talos.tools.github.tools import GithubTools
->>>>>>> de21cc2d
 from talos.tools.tool_manager import ToolManager
 
 
@@ -269,8 +260,6 @@
         if self.dataset_manager:
             tool_manager.register_tool(DocumentLoaderTool(self.dataset_manager))
             tool_manager.register_tool(DatasetSearchTool(self.dataset_manager))
-<<<<<<< HEAD
-=======
         else:
             from langchain_openai import OpenAIEmbeddings
 
@@ -280,7 +269,6 @@
 
         tool_manager.register_tool(ArbiScanSourceCodeTool())
         tool_manager.register_tool(ArbiScanABITool())
->>>>>>> de21cc2d
 
         self.tool_manager = tool_manager
 
@@ -405,19 +393,11 @@
         return get_ticket_status
 
     def _build_context(self, query: str, **kwargs) -> dict:
-<<<<<<< HEAD
-        assert self.router is not None
-
-        base_context = super()._build_context(query, **kwargs)
-
-        active_tickets = self.router.get_all_tickets()
-=======
         base_context = super()._build_context(query, **kwargs)
 
         active_tickets = []
         for skill in self.skills:
             active_tickets.extend(skill.get_all_tickets())
->>>>>>> de21cc2d
         ticket_info = [f"- {ticket.ticket_id}: last updated at {ticket.updated_at}" for ticket in active_tickets]
 
         main_agent_context = {
