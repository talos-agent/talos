--- conflicted
+++ resolved
@@ -50,16 +50,12 @@
         Adds a supervisor to the agent.
         """
         self.supervisor = supervisor
-<<<<<<< HEAD
         # We only want to set the agent on the supervisor if it's the main agent.
         # This is because the hypervisor needs the conversation history from the main agent,
         # but it is also passed to the services to be added to their supervised tools.
         # We don't want any of the services to update the supervisor.
         if self.is_main_agent:
             supervisor.set_agent(self)
-=======
-        supervisor.set_agent(self)
->>>>>>> 1b227367
 
     def add_to_history(self, messages: list[BaseMessage]):
         """
