--- conflicted
+++ resolved
@@ -18,12 +18,6 @@
     """
 
     model_config = ConfigDict(arbitrary_types_allowed=True)
-<<<<<<< HEAD
-=======
-    prompt_manager: ClassVar[FilePromptManager] = FilePromptManager("src/talos/prompts")
-    sentiment_prompt_obj: ClassVar[Prompt | None] = prompt_manager.get_prompt("talos_sentiment_single_prompt")
-    sentiment_prompt: ClassVar[str] = sentiment_prompt_obj.template if sentiment_prompt_obj else ""
->>>>>>> 1d6bc866
 
     @property
     def name(self) -> str:
@@ -34,10 +28,8 @@
         sentiment_prompt_obj: Prompt | None = prompt_manager.get_prompt("talos_sentiment_single_prompt")
         if sentiment_prompt_obj is None:
             raise ValueError("Sentiment prompt not found")
-<<<<<<< HEAD
         sentiment_prompt = sentiment_prompt_obj.template
-=======
->>>>>>> 1d6bc866
+
         twitter_client = TweepyClient()
         llm_client = LLMClient(api_key="dummy")
         search_query = kwargs.get("search_query", "talos")
