--- conflicted
+++ resolved
@@ -15,12 +15,9 @@
     "langchain==0.3.26",
     "langchain-community==0.3.27",
     "langchain-openai==0.3.28",
-<<<<<<< HEAD
     "langgraph==0.2.60",
-=======
     "langgraph>=0.2.0",
     "langsmith>=0.1.0",
->>>>>>> de21cc2d
     "duckduckgo-search==8.1.1",
     "langmem>=0.0.29",
     "tiktoken==0.9.0",
@@ -60,13 +57,10 @@
 [tool.mypy]
 strict = true
 
-<<<<<<< HEAD
 [dependency-groups]
 dev = [
     "pytest-asyncio>=1.1.0",
 ]
-=======
 [tool.pytest.ini_options]
 testpaths = ["tests"]
-addopts = "--ignore=integration_tests"
->>>>>>> de21cc2d
+addopts = "--ignore=integration_tests"